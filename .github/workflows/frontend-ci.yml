name: Frontend CI

on:
  push:
    branches: [main, develop]
    paths:
      - 'frontend/**'
      - '.github/workflows/frontend-ci.yml'
  pull_request:
    branches: [main, develop]
    paths:
      - 'frontend/**'
      - '.github/workflows/frontend-ci.yml'

jobs:
  lint-and-test:
    name: Lint, Test & Build
    runs-on: ubuntu-latest
    # This workflow handles an npm workspaces monorepo:
    # - package-lock.json lives at repository root
    # - npm ci runs at root to install all workspace dependencies
    # - npm scripts run from ./frontend directory (where frontend/package.json is)

    steps:
      - name: Checkout code
        uses: actions/checkout@v4

      - name: Setup Node.js
        uses: actions/setup-node@v4
        with:
          node-version: '20'
          cache: 'npm'
<<<<<<< HEAD
          cache-dependency-path: frontend/package-lock.json
=======
          cache-dependency-path: package-lock.json  # Lock file at repository root
>>>>>>> 889c9a48

      - name: Install dependencies
        run: npm ci
        working-directory: .  # Install all workspace dependencies from root

      - name: Validate Design Tokens
        run: npm run tokens:check
        working-directory: ./frontend

      - name: Lint TypeScript
        run: npm run lint
        working-directory: ./frontend

      - name: Lint CSS
        run: npm run lint:css
        working-directory: ./frontend

      - name: Type Check
        run: npm run type-check
        working-directory: ./frontend

      - name: Run Tests
        run: npm run test:ci
        working-directory: ./frontend

      - name: Build
        run: npm run build
        working-directory: ./frontend

      - name: Upload build artifacts
        if: success()
        uses: actions/upload-artifact@v4
        with:
          name: frontend-build
          path: frontend/dist/
          retention-days: 7<|MERGE_RESOLUTION|>--- conflicted
+++ resolved
@@ -30,11 +30,7 @@
         with:
           node-version: '20'
           cache: 'npm'
-<<<<<<< HEAD
-          cache-dependency-path: frontend/package-lock.json
-=======
           cache-dependency-path: package-lock.json  # Lock file at repository root
->>>>>>> 889c9a48
 
       - name: Install dependencies
         run: npm ci
